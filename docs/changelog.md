--- conflicted
+++ resolved
@@ -4,15 +4,13 @@
 
 ## `0.4.5` | *Unreleased*
 
-<<<<<<< HEAD
 ### Fixed
 
 - [#202](https://github.com/JoshKarpel/spiel/pull/202) Returning un-renderable content from a slide content function now displays an error instead of crashing Spiel.
-=======
+
 ### Changed
 
 - [#203](https://github.com/JoshKarpel/spiel/pull/203) The `Image` example in the demo deck is now centered inside its `Panel`.
->>>>>>> de3a57d9
 
 ## `0.4.4` | 2023-01-13
 
