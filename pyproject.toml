[build-system]
requires = ["poetry-core>=1.0.0"]
build-backend = "poetry.core.masonry.api"

[tool.poetry]
name = "spiel"
<<<<<<< HEAD
version = "0.5.0"
=======
version = "0.4.6"
>>>>>>> bd351efb
description = "A framework for building and presenting richly-styled presentations in your terminal using Python."
readme="README.md"
homepage="https://github.com/JoshKarpel/spiel"
repository="https://github.com/JoshKarpel/spiel"
documentation="https://www.spiel.how"
classifiers = [
    "Development Status :: 3 - Alpha",
    "Environment :: Console",
    "Intended Audience :: Developers",
    "Intended Audience :: Education",
    "License :: OSI Approved :: MIT License",
    "Operating System :: Microsoft :: Windows",
    "Operating System :: MacOS",
    "Operating System :: Unix",
    "Programming Language :: Python :: 3",
    "Programming Language :: Python :: 3 :: Only",
    "Programming Language :: Python :: 3.10",
    "Programming Language :: Python :: 3.11",
    "Topic :: Artistic Software",
    "Topic :: Multimedia :: Graphics :: Presentation",
    "Typing :: Typed",
]
keywords = [
    "presentation",
    "slides",
    "tui",
    "terminal",
]
authors = ["JoshKarpel <josh.karpel@gmail.com>"]
license = "MIT"
include = ["py.typed", "demo/*", "spiel.css"]

[tool.poetry.dependencies]
python = ">=3.10,<4"
rich = ">=13.2"
typer = ">=0.6"
pillow = ">=8"
textual = ">=0.10.0"
watchfiles = ">=0.18"
more-itertools = ">=9"

[tool.poetry.group.dev.dependencies]
pre-commit = ">=2.20.0"
pytest = ">=7"
pytest-cov = ">=3"
pytest-xdist = ">=3"
mypy = ">=0.991"
pytest-mypy = ">=0.10"
pytest-mock = ">=3"
hypothesis = ">=6"
textual = {extras = ["dev"], version = ">=0.10.0"}
mkdocs = ">=1.4"
mkdocs-material = ">=9"
mkdocstrings = {extras = ["python"], version = ">=0.19.0"}
pytest-asyncio = ">=0.20"

[tool.poetry.scripts]
spiel = 'spiel.cli:cli'

[tool.black]
line-length = 100
include = "\\.pyi?$"

[tool.isort]
profile = "black"
line_length = 100

[tool.pycln]
all = true

[tool.pytest.ini_options]
addopts = ["--strict-markers", "--mypy", "-n", "auto"]
testpaths = ["tests", "spiel", "docs"]

markers = ["slow"]

asyncio_mode = "auto"

[tool.mypy]
pretty = false
show_error_codes = true

files = ["."]

check_untyped_defs = true
disallow_incomplete_defs = true
disallow_untyped_defs = true
no_implicit_optional = true
disallow_any_generics = true

warn_unused_configs = true
warn_unused_ignores = true
warn_no_return = true
warn_unreachable = true
warn_redundant_casts = true

ignore_missing_imports = true<|MERGE_RESOLUTION|>--- conflicted
+++ resolved
@@ -4,11 +4,7 @@
 
 [tool.poetry]
 name = "spiel"
-<<<<<<< HEAD
-version = "0.5.0"
-=======
 version = "0.4.6"
->>>>>>> bd351efb
 description = "A framework for building and presenting richly-styled presentations in your terminal using Python."
 readme="README.md"
 homepage="https://github.com/JoshKarpel/spiel"
