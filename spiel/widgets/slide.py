--- conflicted
+++ resolved
@@ -32,12 +32,7 @@
     def render(self) -> RenderableType:
         try:
             self.remove_class("error")
-<<<<<<< HEAD
-            slide = self.app.deck[self.app.current_slide_idx]
-            r = slide.render(triggers=self.triggers)
-=======
             r = self.current_slide.render(triggers=self.triggers)
->>>>>>> 72755aa0
             if is_renderable(r):
                 return r
             else:
